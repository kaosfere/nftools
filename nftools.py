--- conflicted
+++ resolved
@@ -3,6 +3,7 @@
 import os
 import sqlite3
 import sys
+import random
 
 import click
 
@@ -89,6 +90,51 @@
     "humanitarian.png": "12",
 }
 
+def clean_impossible_missions(neofly: str) -> None:
+    """Remove missions whose destination is an airport that does not
+    exist in the airport table.
+    """
+    if not os.path.exists(neofly):
+        raise Exception(f"Unable to find neofly data at '{neofly}")
+    with sqlite3.connect(neofly) as conn:
+        logging.info("Cleaning out impossible missions")
+        cur = conn.cursor()
+        cur.execute(
+            "delete from missions where departure not in (select ident from airport) or arrival not in (select ident from airport)"
+        )
+        conn.commit()
+        logging.info("Done!")
+
+def move_impossible_aircraft(neofly: str) -> None:
+    """After filtering airports, some aircraft may be orphaned. Move
+    orphaned aircraft to airports with similar ident codes (hopefully nearby).
+    """
+    if not os.path.exists(neofly):
+        raise Exception(f"Unable to find neofly data at '{neofly}")
+    with sqlite3.connect(neofly) as conn:
+        logging.info("Moving orphaned aircraft")
+        cur = conn.cursor()
+        cur.execute(f"SELECT hangar.Aircraft, hangar.Location, airport.ident FROM hangar LEFT JOIN airport ON airport.ident=hangar.Location WHERE airport.ident is NULL")
+        orphans=cur.fetchall()
+        for o in orphans:
+            tries = 1
+            searchstring = o[1][0:-tries]+"%"
+            cur.execute(f"SELECT ident FROM airport WHERE ident LIKE '{searchstring}'")
+            possible_locations = cur.fetchall()
+            while len(possible_locations) == 0 and len(searchstring) > 0:
+                searchstring = o[1][0:-tries]+"%"
+                cur.execute(f"SELECT ident FROM airport WHERE ident LIKE '{searchstring}'")
+                possible_locations = cur.fetchall()
+                tries += 1
+
+            if(len(searchstring) == 0):
+                cur.execute(f"SELECT ident FROM airport")
+                possible_locations = cur.fetchall()
+
+            new_location=random.choice(possible_locations)[0]
+            cur.execute(f"UPDATE hangar SET Location='{new_location}' WHERE Location='{o[1]}'")
+        conn.commit()
+    return
 
 @click.group()
 def main():
@@ -158,22 +204,6 @@
         conn.commit()
         logging.info("Done!")
 
-
-def clean_impossible_missions(neofly: str) -> None:
-    """Remove missions whose destination is an airport that does not
-    exist in the airport table.
-    """
-    if not os.path.exists(neofly):
-        raise Exception(f"Unable to find neofly data at '{neofly}")
-    with sqlite3.connect(neofly) as conn:
-        logging.info("Cleaning out impossible missions")
-        cur = conn.cursor()
-        cur.execute(
-            "delete from missions where departure not in (select ident from airport) or arrival not in (select ident from airport)"
-        )
-        conn.commit()
-        logging.info("Done!")
-
 @main.command()
 @click.option(
     "--neofly",
@@ -194,13 +224,13 @@
         cur.execute("select count(*) from airport")
         old_rows = cur.fetchone()[0]
         cur.execute("delete from airport where num_runway_soft > 0 and longest_runway_length < 3300")
-        clean_dead_airports(neofly)
         cur.execute("select count(*) from airport")
         new_rows = cur.fetchone()[0]
         logging.info(f"Deleted {old_rows - new_rows} of {old_rows} airports.")
         conn.commit()
         logging.info("Done!")
     clean_impossible_missions(neofly)
+    move_impossible_aircraft(neofly)
 
 @main.command()
 @click.option(
@@ -222,13 +252,13 @@
         cur.execute("select count(*) from airport")
         old_rows = cur.fetchone()[0]
         cur.execute("delete from airport where num_runway_soft > 0 and num_runway_hard < 1")
-        clean_dead_airports(neofly)
         cur.execute("select count(*) from airport")
         new_rows = cur.fetchone()[0]
         logging.info(f"Deleted {old_rows - new_rows} of {old_rows} airports.")
         conn.commit()
         logging.info("Done!")
     clean_impossible_missions(neofly)
+    move_impossible_aircraft(neofly)
 
 
 @main.command()
@@ -258,15 +288,13 @@
         cur.execute("select count(*) from airport")
         old_rows = cur.fetchone()[0]
         cur.execute("delete from airport where num_runway_light = 0")
-        clean_dead_airports(neofly)
         cur.execute("select count(*) from airport")
         new_rows = cur.fetchone()[0]
         logging.info(f"Deleted {old_rows - new_rows} of {old_rows} airports.")
         conn.commit()
         logging.info("Done!")
-<<<<<<< HEAD
     clean_impossible_missions(neofly)
-=======
+    move_impossible_aircraft(neofly)
 
 @main.command()
 @click.option(
@@ -298,7 +326,6 @@
         cur.execute(f"UPDATE career SET pilotCurrentICAO = '{new_location}' WHERE career.name='{career}'")
         conn.commit()
         logging.info("Done!")
->>>>>>> 49a30b9d
 
 @main.command()
 @click.option("--source", help="path to old neofly database", required=True)
